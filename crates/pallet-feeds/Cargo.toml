--- conflicted
+++ resolved
@@ -21,24 +21,18 @@
 sp-core = { version = "5.0.0", default-features = false, git = "https://github.com/paritytech/substrate", rev = "e6def65920d30029e42d498cb07cec5dd433b927" }
 sp-std = { version = "4.0.0-dev", default-features = false, git = "https://github.com/paritytech/substrate", rev = "e6def65920d30029e42d498cb07cec5dd433b927" }
 subspace-core-primitives = { version = "0.1.0", default-features = false, path = "../subspace-core-primitives" }
-sp-runtime = { version = "4.1.0-dev", default-features = false, git = "https://github.com/paritytech/substrate", rev = "2c4549689dbb86c23725dac2f82af35faa07c9f6" }
+sp-runtime = { version = "5.0.0", default-features = false, git = "https://github.com/paritytech/substrate", rev = "e6def65920d30029e42d498cb07cec5dd433b927" }
 hex-literal = "0.3.4"
 pallet-bridge-grandpa = { version = "0.1.0", path = "../grandpa", default-features = false }
 bp-runtime = { version = "0.1.0", path = "../bp-runtime", default-features = false }
 bp-header-chain = { version = "0.1.0", path = "../bp-header-chain", default-features = false }
-sp-finality-grandpa = { git = "https://github.com/paritytech/substrate", rev = "2c4549689dbb86c23725dac2f82af35faa07c9f6", default-features = false }
-application-crypto = { package = "sp-application-crypto", git = "https://github.com/paritytech/substrate", rev = "2c4549689dbb86c23725dac2f82af35faa07c9f6", default-features = false }
+sp-finality-grandpa = { git = "https://github.com/paritytech/substrate", rev = "e6def65920d30029e42d498cb07cec5dd433b927", default-features = false }
+application-crypto = { package = "sp-application-crypto", git = "https://github.com/paritytech/substrate", rev = "e6def65920d30029e42d498cb07cec5dd433b927", default-features = false }
 serde_json = "1.0.59"
 
 [dev-dependencies]
-<<<<<<< HEAD
-serde = "1.0.132"
-sp-io = { version = "4.0.0-dev", git = "https://github.com/paritytech/substrate", rev = "2c4549689dbb86c23725dac2f82af35faa07c9f6" }
-=======
 serde = "1.0.136"
 sp-io = { version = "5.0.0", default-features = false, git = "https://github.com/paritytech/substrate", rev = "e6def65920d30029e42d498cb07cec5dd433b927" }
-sp-runtime = { version = "5.0.0", default-features = false, git = "https://github.com/paritytech/substrate", rev = "e6def65920d30029e42d498cb07cec5dd433b927" }
->>>>>>> 042302ed
 
 [features]
 default = ["std"]
