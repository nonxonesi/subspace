use crate::commitments::Commitments;
use crate::common::{Salt, Tag};
use crate::identity::Identity;
use crate::object_mappings::ObjectMappings;
use crate::plot::Plot;
<<<<<<< HEAD
use crate::rpc::{
    EncodedBlockWithObjectMapping, FarmerMetadata, NewHead, ProposedProofOfReplicationResponse,
    RpcClient, SlotInfo, Solution,
};
use crate::Salt;
=======
>>>>>>> 38ae4c9b
use anyhow::{anyhow, Result};
use futures::future;
use futures::future::Either;
use jsonrpsee::types::Subscription;
use log::{debug, error, info, trace};
<<<<<<< HEAD
use schnorrkel::context::SigningContext;
use schnorrkel::{Keypair, PublicKey};
use std::fs;
=======
use serde::{Deserialize, Serialize};
>>>>>>> 38ae4c9b
use std::path::PathBuf;
use std::sync::atomic::{AtomicU32, Ordering};
use std::sync::Arc;
use std::time::Instant;
use subspace_archiving::archiver::{ArchivedSegment, BlockArchiver, ObjectArchiver};
use subspace_archiving::pre_genesis_data;
use subspace_core_primitives::objects::{GlobalObject, PieceObject, PieceObjectMapping};
use subspace_core_primitives::{crypto, Sha256Hash};
use subspace_solving::SubspaceCodec;

/// Start farming by using plot in specified path and connecting to WebSocket server at specified
/// address.
pub(crate) async fn farm(base_directory: PathBuf, ws_server: &str) -> Result<()> {
    info!("Connecting to RPC server");
    let client = RpcClient::new(ws_server).await?;

    let identity = Identity::open_or_create(&base_directory)?;

    // TODO: This doesn't account for the fact that node can have a completely different history to
    //  what farmer expects
    info!("Opening plot");
    let plot = Plot::open_or_create(&base_directory.clone().into()).await?;
    info!("Opening commitments");
    let commitments = Commitments::new(base_directory.join("commitments").into()).await?;
    info!("Opening object mapping");
    let object_mappings = tokio::task::spawn_blocking({
        let path = base_directory.join("object-mappings");

        move || ObjectMappings::new(&path)
    })
    .await
    .unwrap()?;

    match future::select(
        {
            let client = client.clone();
            let plot = plot.clone();
            let commitments = commitments.clone();
            let public_key = identity.public_key();

            Box::pin(async move {
                background_plotting(client, plot, commitments, object_mappings, &public_key).await
            })
        },
        Box::pin(
            async move { subscribe_to_slot_info(&client, &plot, &commitments, &identity).await },
        ),
    )
    .await
    {
        Either::Left((result, _)) => match result {
            Ok(()) => {
                info!("Background plotting finished successfully");

                Ok(())
            }
            Err(error) => Err(anyhow!("Background plotting error: {}", error)),
        },
        Either::Right((result, _)) => result.map_err(Into::into),
    }
}

// TODO: Blocks that are coming form substrate node are fully trusted right now, which we probably
//  don't want eventually
/// Maintains plot in up to date state plotting new pieces as they are produced on the network.
<<<<<<< HEAD
async fn background_plotting(
    client: RpcClient,
=======
async fn background_plotting<P: AsRef<[u8]>>(
    client: Arc<WsClient>,
>>>>>>> 38ae4c9b
    plot: Plot,
    commitments: Commitments,
    object_mappings: ObjectMappings,
    public_key: &P,
) -> Result<()> {
    let weak_plot = plot.downgrade();
    let FarmerMetadata {
        confirmation_depth_k,
        record_size,
        recorded_history_segment_size,
        pre_genesis_object_size,
        pre_genesis_object_count,
        pre_genesis_object_seed,
    } = client.farmer_metadata().await?;

    // TODO: This assumes fixed size segments, which might not be the case
    let merkle_num_leaves = u64::from(recorded_history_segment_size / record_size * 2);

    let subspace_solving = SubspaceCodec::new(public_key);

    let mut archiver = if let Some(last_root_block) = plot.get_last_root_block().await? {
        // Continuing from existing initial state
        if plot.is_empty() {
            return Err(anyhow!("Plot is empty on restart, can't continue",));
        }

        drop(plot);

        let last_archived_block_number = last_root_block.last_archived_block().number;
        info!("Last archived block {}", last_archived_block_number);

        let maybe_last_archived_block = client.block_by_number(last_archived_block_number).await?;

        match maybe_last_archived_block {
            Some(EncodedBlockWithObjectMapping {
                block,
                object_mapping,
            }) => BlockArchiver::with_initial_state(
                record_size as usize,
                recorded_history_segment_size as usize,
                last_root_block,
                &block,
                object_mapping,
            )?,
            None => {
                return Err(anyhow!(
                    "Failed to get block {} from the chain, probably need to erase existing plot",
                    last_archived_block_number
                ));
            }
        }
    } else {
        // Starting from genesis
        if !plot.is_empty() {
            // Restart before first block was archived, erase the plot
            // TODO: Erase plot
        }

        drop(plot);

        let mut object_archiver =
            ObjectArchiver::new(record_size as usize, recorded_history_segment_size as usize)?;

        // Erasure coding in archiver and piece encoding are a CPU-intensive operations
        let maybe_block_archiver_handle = tokio::task::spawn_blocking({
            let weak_plot = weak_plot.clone();
            let commitments = commitments.clone();
            let object_mappings = object_mappings.clone();
            let subspace_solving = subspace_solving.clone();

            move || -> Result<Option<BlockArchiver>, anyhow::Error> {
                let runtime_handle = tokio::runtime::Handle::current();
                info!("Plotting pre-genesis objects");

                // These archived segments are a part of the public parameters of network setup
                for index in 0..pre_genesis_object_count {
                    let archived_segments =
                        object_archiver.add_object(pre_genesis_data::from_seed(
                            &pre_genesis_object_seed,
                            index,
                            pre_genesis_object_size,
                        ));

                    for archived_segment in archived_segments {
                        let ArchivedSegment {
                            root_block,
                            mut pieces,
                            object_mapping,
                        } = archived_segment;
                        let piece_index_offset = merkle_num_leaves * root_block.segment_index();

                        let object_mapping =
                            create_global_object_mapping(piece_index_offset, object_mapping);

                        // TODO: Batch encoding
                        for (position, piece) in pieces.iter_mut().enumerate() {
                            if let Err(error) =
                                subspace_solving.encode(piece_index_offset + position as u64, piece)
                            {
                                error!("Failed to encode a piece: error: {}", error);
                                continue;
                            }
                        }

                        if let Some(plot) = weak_plot.upgrade() {
                            let pieces = Arc::new(pieces);
                            // TODO: There is no internal mapping between pieces and their indexes yet
                            // TODO: Then we might want to send indexes as a separate vector
                            runtime_handle.block_on(
                                plot.write_many(Arc::clone(&pieces), piece_index_offset),
                            )?;
                            runtime_handle.block_on(
                                commitments.create_for_pieces(&pieces, piece_index_offset),
                            )?;
                            object_mappings.store(&object_mapping)?;
                            info!(
                                "Archived segment {} at object {}",
                                root_block.segment_index(),
                                index
                            );
                        } else {
                            return Ok(None);
                        }
                    }
                }

                info!("Finished plotting pre-genesis objects");

                Ok(Some(object_archiver.into_block_archiver()))
            }
        });

        match maybe_block_archiver_handle.await?? {
            Some(block_archiver) => block_archiver,
            None => {
                // Plot was dropped, time to exit already
                return Ok(());
            }
        }
    };

    let (new_block_to_archive_sender, new_block_to_archive_receiver) =
        std::sync::mpsc::sync_channel::<Arc<AtomicU32>>(0);
    // Process blocks since last fully archived block (or genesis) up to the current head minus K
    let mut blocks_to_archive_from = archiver
        .last_archived_block_number()
        .map(|n| n + 1)
        .unwrap_or_default();

    // Erasure coding in archiver and piece encoding are CPU-intensive operations.
    tokio::task::spawn_blocking({
        let client = client.clone();
        let weak_plot = weak_plot.clone();

        #[allow(clippy::mut_range_bound)]
        move || {
            let runtime_handle = tokio::runtime::Handle::current();
            info!("Plotting new blocks in the background");

            'outer: while let Ok(blocks_to_archive_to) = new_block_to_archive_receiver.recv() {
                let blocks_to_archive_to = blocks_to_archive_to.load(Ordering::Relaxed);
                if blocks_to_archive_to >= blocks_to_archive_from {
                    debug!(
                        "Archiving blocks {}..={}",
                        blocks_to_archive_from, blocks_to_archive_to,
                    );
                }

                let mut last_root_block = None;
                for block_to_archive in blocks_to_archive_from..=blocks_to_archive_to {
                    let EncodedBlockWithObjectMapping {
                        block,
                        object_mapping,
                    } = match runtime_handle.block_on(client.block_by_number(block_to_archive)) {
                        Ok(Some(block)) => block,
                        Ok(None) => {
                            error!(
                                "Failed to get block #{} from RPC: Block not found",
                                block_to_archive,
                            );

                            blocks_to_archive_from = block_to_archive;
                            continue 'outer;
                        }
                        Err(error) => {
                            error!(
                                "Failed to get block #{} from RPC: {}",
                                block_to_archive, error,
                            );

                            blocks_to_archive_from = block_to_archive;
                            continue 'outer;
                        }
                    };

                    for archived_segment in archiver.add_block(block, object_mapping) {
                        let ArchivedSegment {
                            root_block,
                            mut pieces,
                            object_mapping,
                        } = archived_segment;
                        let piece_index_offset = merkle_num_leaves * root_block.segment_index();

                        let object_mapping =
                            create_global_object_mapping(piece_index_offset, object_mapping);

                        // TODO: Batch encoding
                        for (position, piece) in pieces.iter_mut().enumerate() {
                            if let Err(error) =
                                subspace_solving.encode(piece_index_offset + position as u64, piece)
                            {
                                error!("Failed to encode a piece: error: {}", error);
                                continue;
                            }
                        }

                        if let Some(plot) = weak_plot.upgrade() {
                            let pieces = Arc::new(pieces);
                            // TODO: There is no internal mapping between pieces and their indexes yet
                            // TODO: Then we might want to send indexes as a separate vector
                            if let Err(error) = runtime_handle
                                .block_on(plot.write_many(Arc::clone(&pieces), piece_index_offset))
                            {
                                error!("Failed to write encoded pieces: {}", error);
                            }
                            if let Err(error) = runtime_handle.block_on(
                                commitments.create_for_pieces(&pieces, piece_index_offset),
                            ) {
                                error!("Failed to create commitments for pieces: {}", error);
                            }
                            if let Err(error) = object_mappings.store(&object_mapping) {
                                error!("Failed to store object mappings for pieces: {}", error);
                            }

                            let segment_index = root_block.segment_index();
                            last_root_block.replace(root_block);

                            info!(
                                "Archived segment {} at block {}",
                                segment_index, block_to_archive
                            );
                        }
                    }
                }

                if let Some(last_root_block) = last_root_block {
                    if let Some(plot) = weak_plot.upgrade() {
                        if let Err(error) =
                            runtime_handle.block_on(plot.set_last_root_block(&last_root_block))
                        {
                            error!("Failed to store last root block: {:?}", error);
                        }
                    }
                }

                blocks_to_archive_from = blocks_to_archive_to + 1;
            }
        }
    });

    info!("Subscribing to new heads");
    let mut subscription: Subscription<NewHead> = client.subscribe_new_head().await?;

    let block_to_archive = Arc::new(AtomicU32::default());
    // Listen for new blocks produced on the network
    while let Some(new_head) = subscription.next().await? {
        // Numbers are in the format `0xabcd`, so strip `0x` prefix and interpret the rest as an
        // integer in hex
        let block_number = u32::from_str_radix(&new_head.number[2..], 16).unwrap();
        debug!("Last block number: {:#?}", block_number);

        if let Some(block) = block_number.checked_sub(confirmation_depth_k) {
            // We send block that should be archived over channel that doesn't have a buffer, atomic
            // integer is used to make sure archiving process always read up to date value
            block_to_archive.store(block, Ordering::Relaxed);
            let _ = new_block_to_archive_sender.try_send(Arc::clone(&block_to_archive));
        }
    }

    Ok(())
}

fn create_global_object_mapping(
    piece_index_offset: u64,
    object_mapping: Vec<PieceObjectMapping>,
) -> Vec<(Sha256Hash, GlobalObject)> {
    object_mapping
        .iter()
        .enumerate()
        .flat_map(move |(position, object_mapping)| {
            object_mapping.objects.iter().map(move |piece_object| {
                let PieceObject::V0 { hash, offset } = piece_object;
                (
                    *hash,
                    GlobalObject::V0 {
                        piece_index: piece_index_offset + position as u64,
                        offset: *offset,
                    },
                )
            })
        })
        .collect()
}

async fn subscribe_to_slot_info(
    client: &RpcClient,
    plot: &Plot,
    commitments: &Commitments,
    identity: &Identity,
) -> Result<()> {
    let farmer_public_key_hash = crypto::sha256_hash(&identity.public_key());

    info!("Subscribing to slot info notifications");
    let mut subscription: Subscription<SlotInfo> = client.subscribe_slot_info().await?;

    let mut salts = Salts::default();

    while let Some(slot_info) = subscription.next().await? {
        debug!("New slot: {:?}", slot_info);

        update_commitments(plot, commitments, &mut salts, &slot_info);

        let local_challenge =
            subspace_solving::derive_local_challenge(slot_info.challenge, &farmer_public_key_hash);

        let solution = match commitments
            .find_by_range(local_challenge, slot_info.solution_range, slot_info.salt)
            .await
        {
            Some((tag, piece_index)) => {
                let encoding = plot.read(piece_index).await?;
<<<<<<< HEAD
                let solution = Solution::new(
                    keypair.public.to_bytes(),
                    piece_index,
                    encoding.to_vec(),
                    keypair.sign(ctx.bytes(&tag)).to_bytes().to_vec(),
=======
                let solution = Solution {
                    public_key: identity.public_key().to_bytes(),
                    piece_index,
                    encoding: encoding.to_vec(),
                    signature: identity.sign(&tag).to_bytes().to_vec(),
>>>>>>> 38ae4c9b
                    tag,
                );
                debug!("Solution found");
                trace!("Solution found: {:?}", solution);

                Some(solution)
            }
            None => {
                debug!("Solution not found");
                None
            }
        };

        client
<<<<<<< HEAD
            .propose_proof_of_replication(ProposedProofOfReplicationResponse {
                slot_number: slot_info.slot_number,
                solution,
                secret_key: keypair.secret.to_bytes().into(),
            })
=======
            .request(
                "subspace_proposeProofOfReplication",
                JsonRpcParams::Array(vec![serde_json::to_value(
                    &ProposedProofOfReplicationResponse {
                        slot_number: slot_info.slot_number,
                        solution,
                        secret_key: identity.secret_key().to_bytes().into(),
                    },
                )?]),
            )
>>>>>>> 38ae4c9b
            .await?;
    }

    Ok(())
}

#[derive(Default)]
struct Salts {
    current: Option<Salt>,
    next: Option<Salt>,
}

/// Compare salts in `slot_info` to those known from `salts` and start update plot commitments
/// accordingly if necessary (in background)
fn update_commitments(
    plot: &Plot,
    commitments: &Commitments,
    salts: &mut Salts,
    slot_info: &SlotInfo,
) {
    // Check if current salt has changed
    if salts.current != Some(slot_info.salt) {
        salts.current.replace(slot_info.salt);

        if salts.next != Some(slot_info.salt) {
            // If previous `salts.next` is the same as current (expected behavior), need to re-commit

            tokio::spawn({
                let salt = slot_info.salt;
                let plot = plot.clone();
                let commitments = commitments.clone();

                async move {
                    let started = Instant::now();
                    info!(
                        "Salt updated to {}, recommitting in background",
                        hex::encode(salt)
                    );

                    if let Err(error) = commitments.create(salt, plot).await {
                        error!(
                            "Failed to create commitment for {}: {}",
                            hex::encode(salt),
                            error
                        );
                    } else {
                        info!(
                            "Finished recommitment for {} in {} seconds",
                            hex::encode(salt),
                            started.elapsed().as_secs_f32()
                        );
                    }
                }
            });
        }
    }

    if let Some(new_next_salt) = slot_info.next_salt {
        if salts.next != Some(new_next_salt) {
            salts.next.replace(new_next_salt);

            tokio::spawn({
                let plot = plot.clone();
                let commitments = commitments.clone();

                async move {
                    let started = Instant::now();
                    info!(
                        "Salt will update to {} soon, recommitting in background",
                        hex::encode(new_next_salt)
                    );
                    if let Err(error) = commitments.create(new_next_salt, plot).await {
                        error!(
                            "Recommitting salt in background failed for {}: {}",
                            hex::encode(new_next_salt),
                            error
                        );
                        return;
                    }
                    info!(
                        "Finished recommitment in background for {} in {} seconds",
                        hex::encode(new_next_salt),
                        started.elapsed().as_secs_f32()
                    );
                }
            });
        }
    }
}<|MERGE_RESOLUTION|>--- conflicted
+++ resolved
@@ -1,28 +1,17 @@
 use crate::commitments::Commitments;
-use crate::common::{Salt, Tag};
+use crate::common::Salt;
 use crate::identity::Identity;
 use crate::object_mappings::ObjectMappings;
 use crate::plot::Plot;
-<<<<<<< HEAD
 use crate::rpc::{
     EncodedBlockWithObjectMapping, FarmerMetadata, NewHead, ProposedProofOfReplicationResponse,
     RpcClient, SlotInfo, Solution,
 };
-use crate::Salt;
-=======
->>>>>>> 38ae4c9b
 use anyhow::{anyhow, Result};
 use futures::future;
 use futures::future::Either;
 use jsonrpsee::types::Subscription;
 use log::{debug, error, info, trace};
-<<<<<<< HEAD
-use schnorrkel::context::SigningContext;
-use schnorrkel::{Keypair, PublicKey};
-use std::fs;
-=======
-use serde::{Deserialize, Serialize};
->>>>>>> 38ae4c9b
 use std::path::PathBuf;
 use std::sync::atomic::{AtomicU32, Ordering};
 use std::sync::Arc;
@@ -88,13 +77,8 @@
 // TODO: Blocks that are coming form substrate node are fully trusted right now, which we probably
 //  don't want eventually
 /// Maintains plot in up to date state plotting new pieces as they are produced on the network.
-<<<<<<< HEAD
-async fn background_plotting(
+async fn background_plotting<P: AsRef<[u8]>>(
     client: RpcClient,
-=======
-async fn background_plotting<P: AsRef<[u8]>>(
-    client: Arc<WsClient>,
->>>>>>> 38ae4c9b
     plot: Plot,
     commitments: Commitments,
     object_mappings: ObjectMappings,
@@ -426,19 +410,11 @@
         {
             Some((tag, piece_index)) => {
                 let encoding = plot.read(piece_index).await?;
-<<<<<<< HEAD
                 let solution = Solution::new(
-                    keypair.public.to_bytes(),
+                    identity.public_key().to_bytes(),
                     piece_index,
                     encoding.to_vec(),
-                    keypair.sign(ctx.bytes(&tag)).to_bytes().to_vec(),
-=======
-                let solution = Solution {
-                    public_key: identity.public_key().to_bytes(),
-                    piece_index,
-                    encoding: encoding.to_vec(),
-                    signature: identity.sign(&tag).to_bytes().to_vec(),
->>>>>>> 38ae4c9b
+                    identity.sign(&tag).to_bytes().to_vec(),
                     tag,
                 );
                 debug!("Solution found");
@@ -453,24 +429,11 @@
         };
 
         client
-<<<<<<< HEAD
             .propose_proof_of_replication(ProposedProofOfReplicationResponse {
                 slot_number: slot_info.slot_number,
                 solution,
-                secret_key: keypair.secret.to_bytes().into(),
+                secret_key: identity.secret_key().to_bytes().into(),
             })
-=======
-            .request(
-                "subspace_proposeProofOfReplication",
-                JsonRpcParams::Array(vec![serde_json::to_value(
-                    &ProposedProofOfReplicationResponse {
-                        slot_number: slot_info.slot_number,
-                        solution,
-                        secret_key: identity.secret_key().to_bytes().into(),
-                    },
-                )?]),
-            )
->>>>>>> 38ae4c9b
             .await?;
     }
 
